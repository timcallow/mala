# See install/README.md
##torch

ase
mpmath
numpy
optuna
scipy
<<<<<<< HEAD
oapackage
pandas
tensorboard
=======
pandas
>>>>>>> 69edfb33
<|MERGE_RESOLUTION|>--- conflicted
+++ resolved
@@ -6,10 +6,5 @@
 numpy
 optuna
 scipy
-<<<<<<< HEAD
-oapackage
 pandas
-tensorboard
-=======
-pandas
->>>>>>> 69edfb33
+tensorboard