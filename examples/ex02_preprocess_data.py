import os

import mala
from mala import printout

from mala.datahandling.data_repo import data_repo_path
data_path = os.path.join(data_repo_path, "Be2")

"""
ex02_preprocess_data.py: Shows how this framework can be used to preprocess
data. Preprocessing here means converting raw DFT calculation output into 
numpy arrays of the correct size. For the input data, this means descriptor
calculation.

Further preprocessing steps (scaling, unit conversion) is done later. 

REQUIRES LAMMPS.
"""


####################
# PARAMETERS
# All parameters are handled from a central parameters class that
# contains subclasses.
####################

test_parameters = mala.Parameters()

# Specify input data options, i.e. which descriptors are calculated
# with which parameters. These parameters are slightly modified for better
# performance.
test_parameters.descriptors.descriptor_type = "SNAP"
test_parameters.descriptors.twojmax = 6
test_parameters.descriptors.rcutfac = 4.67637
test_parameters.descriptors.descriptors_contain_xyz = True

# Specify output data options, i.e. how the LDOS is parsed.
# The Be system used as an example here actually was calculated with
# drastically reduced number of energy levels for better computability.
test_parameters.targets.target_type = "LDOS"
test_parameters.targets.ldos_gridsize = 11
test_parameters.targets.ldos_gridspacing_ev = 2.5
test_parameters.targets.ldos_gridoffset_ev = -5

####################
# DATA
# Create a DataConverter, and add snapshots to it.
####################

# data_converter = mala.DataConverter(test_parameters)

<<<<<<< HEAD
# Take care to choose the "add_snapshot" function correct for
# the type of data you want to preprocess.
# data_converter.add_snapshot_qeout_cube(os.path.join(data_path, "Be.pw.scf.out"),
#                                        os.path.join(data_path, "cubes/tmp.pp*Be_ldos.cube"),
#                                        output_units="1/(Ry*Bohr^3)")
#
# # Convert all the snapshots and save them in the current directory.
# data_converter.convert_snapshots("./", naming_scheme="Be_snapshot*")

# # If parts of the data have already been processed, the DataConverter class can
# # also be used to convert the rest.
# # No matter which way you access the DataConvert, you can always specify
# # keywords (check API) for the calculators.
# data_converter = mala.DataConverter(test_parameters)
# data_converter.add_snapshot_qeout(os.path.join(data_path, "Be.pw.scf.out"),)
# data_converter.convert_snapshots("./", naming_scheme="Be_snapshot_only_in*",
#                                  descriptor_calculation_kwargs={"working_directory": data_path})
#
data_converter = mala.DataConverter(test_parameters)
data_converter.add_snapshot_cube(os.path.join(data_path,
                                              "cubes/tmp.pp*Be_ldos.cube"),
                                 output_units="1/(Ry*Bohr^3)")
data_converter.convert_snapshots("./", naming_scheme="Be_snapshot_only_out*")
#
# printout("Parameters used for this experiment:")
# test_parameters.show()
=======
outfile = os.path.join(data_path, "Be.pw.scf.out")
ldosfile = os.path.join(data_path, "cubes/tmp.pp*Be_ldos.cube")
# The add_snapshot function can be called with a lot of options to reflect
# the data to be processed.
# The standard way is this: specifying descriptor, target and additional info.
data_converter.add_snapshot(descriptor_input_type="qe.out",
                            descriptor_input_path=outfile,
                            target_input_type=".cube",
                            target_input_path=ldosfile,
                            additional_info_input_type="qe.out",
                            additional_info_input_path=outfile,
                            target_units="1/(Ry*Bohr^3)")

# Likewise, there are multiple ways to save data. One way is to specify
# separate paths for descriptors, target and info data.
# A unified path can also be provided (see below).
data_converter.convert_snapshots(descriptor_save_path="./",
                                 target_save_path="./",
                                 additional_info_save_path="./",
                                 naming_scheme="Be_snapshot*")

# If parts of the data have already been processed, the DataConverter class can
# also be used to convert the rest.
# No matter which way you access the DataConvert, you can always specify
# keywords (check API) for the calculators.
data_converter = mala.DataConverter(test_parameters)
data_converter.add_snapshot(descriptor_input_type="qe.out",
                            descriptor_input_path=outfile,)
data_converter.convert_snapshots(complete_save_path="./",
                                 naming_scheme="Be_snapshot_only_in*",
                                 descriptor_calculation_kwargs=
                                 {"working_directory": data_path})

data_converter = mala.DataConverter(test_parameters)
data_converter.add_snapshot(target_input_type=".cube",
                            target_input_path=ldosfile,
                            target_units="1/(Ry*Bohr^3)")
data_converter.convert_snapshots(target_save_path="./",
                                 naming_scheme="Be_snapshot_only_out*")

printout("Parameters used for this experiment:")
test_parameters.show()
>>>>>>> 1d5cf4dc
<|MERGE_RESOLUTION|>--- conflicted
+++ resolved
@@ -47,36 +47,8 @@
 # Create a DataConverter, and add snapshots to it.
 ####################
 
-# data_converter = mala.DataConverter(test_parameters)
+data_converter = mala.DataConverter(test_parameters)
 
-<<<<<<< HEAD
-# Take care to choose the "add_snapshot" function correct for
-# the type of data you want to preprocess.
-# data_converter.add_snapshot_qeout_cube(os.path.join(data_path, "Be.pw.scf.out"),
-#                                        os.path.join(data_path, "cubes/tmp.pp*Be_ldos.cube"),
-#                                        output_units="1/(Ry*Bohr^3)")
-#
-# # Convert all the snapshots and save them in the current directory.
-# data_converter.convert_snapshots("./", naming_scheme="Be_snapshot*")
-
-# # If parts of the data have already been processed, the DataConverter class can
-# # also be used to convert the rest.
-# # No matter which way you access the DataConvert, you can always specify
-# # keywords (check API) for the calculators.
-# data_converter = mala.DataConverter(test_parameters)
-# data_converter.add_snapshot_qeout(os.path.join(data_path, "Be.pw.scf.out"),)
-# data_converter.convert_snapshots("./", naming_scheme="Be_snapshot_only_in*",
-#                                  descriptor_calculation_kwargs={"working_directory": data_path})
-#
-data_converter = mala.DataConverter(test_parameters)
-data_converter.add_snapshot_cube(os.path.join(data_path,
-                                              "cubes/tmp.pp*Be_ldos.cube"),
-                                 output_units="1/(Ry*Bohr^3)")
-data_converter.convert_snapshots("./", naming_scheme="Be_snapshot_only_out*")
-#
-# printout("Parameters used for this experiment:")
-# test_parameters.show()
-=======
 outfile = os.path.join(data_path, "Be.pw.scf.out")
 ldosfile = os.path.join(data_path, "cubes/tmp.pp*Be_ldos.cube")
 # The add_snapshot function can be called with a lot of options to reflect
@@ -118,5 +90,4 @@
                                  naming_scheme="Be_snapshot_only_out*")
 
 printout("Parameters used for this experiment:")
-test_parameters.show()
->>>>>>> 1d5cf4dc
+test_parameters.show()