--- conflicted
+++ resolved
@@ -45,45 +45,28 @@
 
     """
     if use_mpi is True and new_value is True:
-<<<<<<< HEAD
         raise Exception("Cannot use ddp and inference-level MPI at "
                         "the same time yet.")
     global use_ddp
     use_ddp = new_value
-=======
-        raise Exception(
-            "Cannot use horovod and inference-level MPI at "
-            "the same time yet."
-        )
-    global use_horovod
-    use_horovod = new_value
->>>>>>> 5cfd0c85
 
 
 def set_mpi_status(new_value):
     """
     Set the MPI status.
 
-    By setting the ddp status via this function it can be ensured that
+    By setting the MPI status via this function it can be ensured that
     printing works in parallel. The Parameters class does that for the user.
 
     Parameters
     ----------
     new_value : bool
-        Value the ddp status has.
-
-    """
-<<<<<<< HEAD
+        Value the MPI status has.
+
+    """
     if use_ddp is True and new_value is True:
         raise Exception("Cannot use ddp and inference-level MPI at "
                         "the same time yet.")
-=======
-    if use_horovod is True and new_value is True:
-        raise Exception(
-            "Cannot use horovod and inference-level MPI at "
-            "the same time yet."
-        )
->>>>>>> 5cfd0c85
     global use_mpi
     use_mpi = new_value
     if use_mpi:
@@ -220,13 +203,8 @@
 
 def barrier():
     """General interface for a barrier."""
-<<<<<<< HEAD
     if use_ddp:
         dist.barrier()
-=======
-    if use_horovod:
-        hvd.allreduce(torch.tensor(0), name="barrier")
->>>>>>> 5cfd0c85
     if use_mpi:
         comm.Barrier()
     return
