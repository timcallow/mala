"""
Framework for electronic structure learning.

Can be used to preprocess DFT data (positions / LDOS), train networks,
predict LDOS and postprocess LDOS into energies (and forces, soon).
"""

from .version import __version__
from .common import Parameters, printout
from .descriptors import DescriptorInterface, SNAP, DescriptorBase
from .datahandling import DataHandler, DataScaler, DataConverter, Snapshot
from .network import Network, Tester, Trainer, HyperOptInterface, \
<<<<<<< HEAD
    HyperOptOptuna, HyperOptNoTraining, HyperOptOAT, Predictor, \
    HyperparameterOAT, HyperparameterNASWOT, HyperparameterOptuna
=======
    HyperOptOptuna, HyperOptNASWOT, HyperOptOAT, Predictor
>>>>>>> 1e8b372e
from .targets import TargetInterface, LDOS, DOS, Density, fermi_function, \
    AtomicForce
from .interfaces import MALA<|MERGE_RESOLUTION|>--- conflicted
+++ resolved
@@ -10,12 +10,8 @@
 from .descriptors import DescriptorInterface, SNAP, DescriptorBase
 from .datahandling import DataHandler, DataScaler, DataConverter, Snapshot
 from .network import Network, Tester, Trainer, HyperOptInterface, \
-<<<<<<< HEAD
     HyperOptOptuna, HyperOptNoTraining, HyperOptOAT, Predictor, \
     HyperparameterOAT, HyperparameterNASWOT, HyperparameterOptuna
-=======
-    HyperOptOptuna, HyperOptNASWOT, HyperOptOAT, Predictor
->>>>>>> 1e8b372e
 from .targets import TargetInterface, LDOS, DOS, Density, fermi_function, \
     AtomicForce
 from .interfaces import MALA