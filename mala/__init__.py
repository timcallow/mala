"""
Framework for electronic structure learning.

Can be used to preprocess DFT data (positions / LDOS), train networks,
predict LDOS and postprocess LDOS into energies (and forces, soon).
"""

from .version import __version__
from .common import Parameters, printout
from .descriptors import DescriptorInterface, SNAP, DescriptorBase
from .datahandling import DataHandler, DataScaler, DataConverter
from .network import Network, Tester, Trainer, HyperOptInterface, \
<<<<<<< HEAD
    HyperOptOptuna, HyperOptNoTraining, HyperOptOAT
=======
    HyperOptOptuna, HyperOptNoTraining, Predictor
>>>>>>> 3176ead8
from .targets import TargetInterface, LDOS, DOS, Density, fermi_function<|MERGE_RESOLUTION|>--- conflicted
+++ resolved
@@ -10,9 +10,5 @@
 from .descriptors import DescriptorInterface, SNAP, DescriptorBase
 from .datahandling import DataHandler, DataScaler, DataConverter
 from .network import Network, Tester, Trainer, HyperOptInterface, \
-<<<<<<< HEAD
-    HyperOptOptuna, HyperOptNoTraining, HyperOptOAT
-=======
-    HyperOptOptuna, HyperOptNoTraining, Predictor
->>>>>>> 3176ead8
+    HyperOptOptuna, HyperOptNoTraining, HyperOptOAT, Predictor
 from .targets import TargetInterface, LDOS, DOS, Density, fermi_function