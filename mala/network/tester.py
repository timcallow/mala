"""Tester class for testing a network."""
try:
    import horovod.torch as hvd
except ModuleNotFoundError:
    # Warning is thrown by Parameters class
    pass
import torch

from mala.common.parameters import printout
from mala.network.runner import Runner


class Tester(Runner):
    """
    A class for testing a neural network.

    It enables easy inference throughout a test set.

    Parameters
    ----------
    params : mala.common.parametes.Parameters
        Parameters used to create this Tester object.

    network : mala.network.network.Network
        Network which is being tested.

    data : mala.datahandling.data_handler.DataHandler
        DataHandler holding the test data.
    """

    def __init__(self, params, network, data):
        # copy the parameters into the class.
        super(Tester, self).__init__(params, network, data)
        self.test_data_loader = None
        self.number_of_batches_per_snapshot = 0
        self.__prepare_to_test()

    def test_snapshot(self, snapshot_number, as_unscaled_numpy=True):
        """
        Get actual and predicted output for a snapshot.

        Parameters
        ----------
        snapshot_number : int
            Snapshot for which the prediction is done.

        as_unscaled_numpy: bool
            If True, the prediced and actual LDOS will be returned as numpy
            arrays in 1/eV. If False they will be returned as torch Tensors
            with correct scaling i.e. as outputted from the network directly.

        Returns
        -------
        actual_outputs : torch.Tensor
            Actual outputs for snapshot.

        predicted_outputs : torch.Tensor
            Precicted outputs for snapshot.
        """
<<<<<<< HEAD
        self.data.prepare_for_testing()
        if self.data.parameters.use_lazy_loading:
            actual_outputs = \
                (self.data.test_data_set
                 [snapshot_number * self.data.
                     grid_size:(snapshot_number + 1) * self.data.grid_size])[1]
        else:
            if as_unscaled_numpy is True:
                actual_outputs = \
                    self.data.output_data_scaler.\
                    inverse_transform(
                        (self.data.test_data_set[snapshot_number *
                                                 self.data.grid_size:
                                                 (snapshot_number + 1) *
                                                 self.data.grid_size])[1],
                                                 as_numpy=True)
            else:
                actual_outputs = (self.data.test_data_set[snapshot_number *
                                                 self.data.grid_size:
                                                 (snapshot_number + 1) *
                                                 self.data.grid_size])[1]

        predicted_outputs = torch.zeros((self.data.grid_size,
                                         self.data.get_output_dimension()))

        offset = snapshot_number * self.data.grid_size
        for i in range(0, self.number_of_batches_per_snapshot):
            inputs, outputs = \
                self.data.test_data_set[offset+(i * self.parameters.
                                        mini_batch_size):
                                        offset+((i + 1) * self.parameters.
                                        mini_batch_size)]
            if self.parameters_full.use_gpu:
                inputs = inputs.to('cuda')
            predicted_outputs[i * self.parameters.
                              mini_batch_size:(i + 1) * self.parameters.
                              mini_batch_size, :] = \
                              self.network(inputs).to('cpu')

        if as_unscaled_numpy is True:
            predicted_outputs = \
                self.data.output_data_scaler.\
                inverse_transform(self.network(predicted_outputs).
                                  to('cpu'), as_numpy=True)

        # Restricting the actual quantities to physical meaningful values,
        # i.e. restricting the (L)DOS to positive values.
        # Can only be done if a numpy array in 1/eV is requested.
        if as_unscaled_numpy is True:
            predicted_outputs = self.data.target_calculator.\
                restrict_data(predicted_outputs)
        return actual_outputs, predicted_outputs
=======
        # Forward through network.
        return self.\
            _forward_entire_snapshot(snapshot_number,
                                     self.data.test_data_set,
                                     self.number_of_batches_per_snapshot,
                                     self.parameters.mini_batch_size)
>>>>>>> 1b89a78f

    def __prepare_to_test(self):
        """Prepare the tester class to for test run."""
        # We will use the DataSet iterator to iterate over the test data.
        # But since we only want the data per snapshot,
        # we need to make sure the batch size is compatible with that.
        optimal_batch_size = self.\
            _correct_batch_size_for_testing(self.data.grid_size,
                                            self.parameters.mini_batch_size)
        if optimal_batch_size != self.parameters.mini_batch_size:
            printout("Had to readjust batch size from",
                     self.parameters.mini_batch_size, "to",
                     optimal_batch_size)
            self.parameters.mini_batch_size = optimal_batch_size
        self.number_of_batches_per_snapshot = int(self.data.grid_size /
                                                  self.parameters.
                                                  mini_batch_size)<|MERGE_RESOLUTION|>--- conflicted
+++ resolved
@@ -35,7 +35,7 @@
         self.number_of_batches_per_snapshot = 0
         self.__prepare_to_test()
 
-    def test_snapshot(self, snapshot_number, as_unscaled_numpy=True):
+    def test_snapshot(self, snapshot_number):
         """
         Get actual and predicted output for a snapshot.
 
@@ -43,11 +43,6 @@
         ----------
         snapshot_number : int
             Snapshot for which the prediction is done.
-
-        as_unscaled_numpy: bool
-            If True, the prediced and actual LDOS will be returned as numpy
-            arrays in 1/eV. If False they will be returned as torch Tensors
-            with correct scaling i.e. as outputted from the network directly.
 
         Returns
         -------
@@ -57,67 +52,12 @@
         predicted_outputs : torch.Tensor
             Precicted outputs for snapshot.
         """
-<<<<<<< HEAD
-        self.data.prepare_for_testing()
-        if self.data.parameters.use_lazy_loading:
-            actual_outputs = \
-                (self.data.test_data_set
-                 [snapshot_number * self.data.
-                     grid_size:(snapshot_number + 1) * self.data.grid_size])[1]
-        else:
-            if as_unscaled_numpy is True:
-                actual_outputs = \
-                    self.data.output_data_scaler.\
-                    inverse_transform(
-                        (self.data.test_data_set[snapshot_number *
-                                                 self.data.grid_size:
-                                                 (snapshot_number + 1) *
-                                                 self.data.grid_size])[1],
-                                                 as_numpy=True)
-            else:
-                actual_outputs = (self.data.test_data_set[snapshot_number *
-                                                 self.data.grid_size:
-                                                 (snapshot_number + 1) *
-                                                 self.data.grid_size])[1]
-
-        predicted_outputs = torch.zeros((self.data.grid_size,
-                                         self.data.get_output_dimension()))
-
-        offset = snapshot_number * self.data.grid_size
-        for i in range(0, self.number_of_batches_per_snapshot):
-            inputs, outputs = \
-                self.data.test_data_set[offset+(i * self.parameters.
-                                        mini_batch_size):
-                                        offset+((i + 1) * self.parameters.
-                                        mini_batch_size)]
-            if self.parameters_full.use_gpu:
-                inputs = inputs.to('cuda')
-            predicted_outputs[i * self.parameters.
-                              mini_batch_size:(i + 1) * self.parameters.
-                              mini_batch_size, :] = \
-                              self.network(inputs).to('cpu')
-
-        if as_unscaled_numpy is True:
-            predicted_outputs = \
-                self.data.output_data_scaler.\
-                inverse_transform(self.network(predicted_outputs).
-                                  to('cpu'), as_numpy=True)
-
-        # Restricting the actual quantities to physical meaningful values,
-        # i.e. restricting the (L)DOS to positive values.
-        # Can only be done if a numpy array in 1/eV is requested.
-        if as_unscaled_numpy is True:
-            predicted_outputs = self.data.target_calculator.\
-                restrict_data(predicted_outputs)
-        return actual_outputs, predicted_outputs
-=======
         # Forward through network.
         return self.\
             _forward_entire_snapshot(snapshot_number,
                                      self.data.test_data_set,
                                      self.number_of_batches_per_snapshot,
                                      self.parameters.mini_batch_size)
->>>>>>> 1b89a78f
 
     def __prepare_to_test(self):
         """Prepare the tester class to for test run."""
