--- conflicted
+++ resolved
@@ -74,13 +74,16 @@
         # Function of the snapshot.
         self.snapshot_function = snapshot_function
 
-<<<<<<< HEAD
+        # Legacy functionality: Determine whether the snapshot contains
+        # numpy or HDF5 files.
+        self.snapshot_type = snapshot_type        
+
         # All the dimensionalities of the snapshot.
         self.grid_dimensions = None
         self.grid_size = None
         self.input_dimension = None
         self.output_dimension = None
-
+        
     def load_dimensions(self, descriptors_contain_xyz,
                         debug_dimensions=None):
         """
@@ -132,11 +135,6 @@
             self.grid_dimensions = input_dimensions
             self.grid_size = int(np.prod(self.grid_dimensions))
             return True
-=======
-        # Legacy functionality: Determine whether the snapshot contains
-        # numpy or HDF5 files.
-        self.snapshot_type = snapshot_type
->>>>>>> 87e26339
 
     @classmethod
     def from_json(cls, json_dict):
