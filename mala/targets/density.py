--- conflicted
+++ resolved
@@ -6,19 +6,15 @@
 from ase.units import Rydberg, Bohr, m
 from functools import cached_property
 import numpy as np
+import openpmd_api as io
 try:
     import total_energy as te
 except ModuleNotFoundError:
     pass
-import numpy as np
-import openpmd_api as io
 
 from mala.common.parallelizer import printout, parallel_warn, barrier, get_size
 from mala.targets.target import Target
-<<<<<<< HEAD
 from mala.targets.calculation_helpers import integrate_values_on_spacing
-=======
->>>>>>> 44854e3c
 from mala.targets.cube_parser import read_cube, write_cube
 from mala.targets.calculation_helpers import integrate_values_on_spacing
 from mala.targets.xsf_parser import read_xsf
@@ -128,36 +124,35 @@
         return return_density_object
 
     @classmethod
-<<<<<<< HEAD
+    def from_xsf_file(cls, params, path, units="1/A^3"):
+        """
+        Create a Density calculator from a xsf file.
+
+        Parameters
+        ----------
+        params : mala.common.parameters.Parameters
+            Parameters used to create this DOS object.
+
+        path : string
+            Name of the xsf file.
+
+        units : string
+            Units the density is saved in.
+
+        Returns
+        -------
+        dens_object : mala.targets.density.Density
+            Density object created from LDOS object.
+        """
+        return_density_object = Density(params)
+        return_density_object.read_from_xsf(path, units=units)
+        return return_density_object
+
+    @classmethod
     def from_openpmd_file(cls, params, path):
         return_ldos_object = Density(params)
         return_ldos_object.read_from_openpmd_file(path)
         return return_ldos_object
-=======
-    def from_xsf_file(cls, params, path, units="1/A^3"):
-        """
-        Create a Density calculator from a xsf file.
-
-        Parameters
-        ----------
-        params : mala.common.parameters.Parameters
-            Parameters used to create this DOS object.
-
-        path : string
-            Name of the xsf file.
-
-        units : string
-            Units the density is saved in.
-
-        Returns
-        -------
-        dens_object : mala.targets.density.Density
-            Density object created from LDOS object.
-        """
-        return_density_object = Density(params)
-        return_density_object.read_from_xsf(path, units=units)
-        return return_density_object
->>>>>>> 44854e3c
 
     @classmethod
     def from_ldos_calculator(cls, ldos_object):
@@ -382,9 +377,7 @@
         data, meta = read_cube(path)
         data *= self.convert_units(1, in_units=units)
         self.density = data
-<<<<<<< HEAD
         return data
-=======
 
     def read_from_xsf(self, path, units="1/A^3", **kwargs):
         """
@@ -401,21 +394,7 @@
         printout("Reading density from .cube file ", path, min_verbosity=0)
         data, meta = read_xsf(path)*self.convert_units(1, in_units=units)
         self.density = data
-
-    def read_from_numpy(self, path, units="1/A^3"):
-        """
-        Read the density data from a numpy file.
-
-        Parameters
-        ----------
-        path :
-            Name of the numpy file.
-
-        units : string
-            Units the density is saved in. Usually none.
-        """
-        self.density = np.load(path)*self.convert_units(1, in_units=units)
->>>>>>> 44854e3c
+        return data
 
     def read_from_array(self, array, units="1/A^3"):
         """
@@ -633,7 +612,7 @@
                 else:
                     if grid_dimensions is None:
                         grid_dimensions = self.grid_dimensions
-                    return density_data.reshape(grid_dimensions + [1])
+                    return density_data.reshape(grid_dimensions)
             else:
                 return density_data
         else:
@@ -865,9 +844,28 @@
             number_of_gridpoints_mala = density_data.shape[0]
         else:
             raise Exception("Density data has wrong dimensions. ")
-        if number_of_gridpoints_mala != number_of_gridpoints:
-            raise Exception("Grid is inconsistent between MALA and"
-                            " Quantum Espresso")
+
+        # If MPI is enabled, we NEED z-splitting for this to work.
+        if self._parameters_full.use_mpi and \
+                not self._parameters_full.descriptors.use_z_splitting:
+            raise Exception("Cannot calculate the total energy if "
+                            "the real space grid was not split in "
+                            "z-direction.")
+
+        # Check if we need to test the grid points.
+        # We skip the check only if z-splitting is enabled and unequal
+        # z-splits are to be expected, and no
+        # y-splitting is enabled (since y-splitting currently works
+        # for equal z-splitting anyway).
+        if self._parameters_full.use_mpi and \
+           self._parameters_full.descriptors.use_y_splitting == 0 \
+           and int(self.grid_dimensions[2] / get_size()) != \
+                  (self.grid_dimensions[2] / get_size()):
+            pass
+        else:
+            if number_of_gridpoints_mala != number_of_gridpoints:
+                raise Exception("Grid is inconsistent between MALA and"
+                                " Quantum Espresso")
 
         # Now we need to reshape the density.
         density_for_qe = None
@@ -882,8 +880,17 @@
             density_for_qe = self.get_density(density_data,
                                               convert_to_threedimensional=True)
 
-            density_for_qe = np.reshape(density_for_qe, [number_of_gridpoints,
-                                                         1], order='F')
+            density_for_qe = np.reshape(density_for_qe,
+                                        [number_of_gridpoints_mala, 1],
+                                        order='F')
+
+            # If there is an inconsistency between MALA and QE (which
+            # can only happen in the uneven z-splitting case at the moment)
+            # we need to pad the density array.
+            if density_for_qe.shape[0] < number_of_gridpoints:
+                grid_diff = number_of_gridpoints - number_of_gridpoints_mala
+                density_for_qe = np.pad(density_for_qe,
+                                        pad_width=((0, grid_diff), (0, 0)))
 
         # QE has the density in 1/Bohr^3
         density_for_qe *= self.backconvert_units(1, "1/Bohr^3")
