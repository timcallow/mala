"""SNAP descriptor class."""
import os
import time

import ase
import ase.io
try:
    from lammps import lammps
    # For version compatibility; older lammps versions (the serial version
    # we still use on some machines) do not have this constants.
    try:
        from lammps import constants as lammps_constants
    except ImportError:
        pass
except ModuleNotFoundError:
    pass

try:
    from mpi4py import MPI
except ModuleNotFoundError:
    pass

from mala.descriptors.lammps_utils import *
<<<<<<< HEAD
from mala.descriptors.descriptor import Descriptor
from mala.common.parallelizer import get_comm, printout, get_rank, get_size
=======
from mala.descriptors.descriptor_base import DescriptorBase
from mala.common.parallelizer import get_comm, printout, get_rank, get_size, \
    barrier
>>>>>>> 26ad2a61


class SNAP(Descriptor):
    """Class for calculation and parsing of SNAP descriptors.

    Parameters
    ----------
    parameters : mala.common.parameters.Parameters
        Parameters object used to create this object.
    """

    def __init__(self, parameters):
        super(SNAP, self).__init__(parameters)
        self.in_format_ase = ""
        self.grid_dimensions = []

    @staticmethod
    def convert_units(array, in_units="None"):
        """
        Convert the units of a SNAP descriptor.

        Since these do not really have units this function does nothing yet.

        Parameters
        ----------
        array : numpy.array
            Data for which the units should be converted.

        in_units : string
            Units of array.

        Returns
        -------
        converted_array : numpy.array
            Data in MALA units.
        """
        if in_units == "None":
            return array
        else:
            raise Exception("Unsupported unit for SNAP.")

    @staticmethod
    def backconvert_units(array, out_units):
        """
        Convert the units of a SNAP descriptor.

        Since these do not really have units this function does nothing yet.

        Parameters
        ----------
        array : numpy.array
            Data in MALA units.

        out_units : string
            Desired units of output array.

        Returns
        -------
        converted_array : numpy.array
            Data in out_units.
        """
        if out_units == "None":
            return array
        else:
            raise Exception("Unsupported unit for SNAP.")

    def calculate_from_qe_out(self, qe_out_file, qe_out_directory):
        """
        Calculate the SNAP descriptors based on a Quantum Espresso outfile.

        Parameters
        ----------
        qe_out_file : string
            Name of Quantum Espresso output file for snapshot.

        qe_out_directory : string
            Path to Quantum Espresso output file for snapshot.

        Returns
        -------
        snap_descriptors : numpy.array
            Numpy array containing the SNAP descriptors with the dimension
            (x,y,z,snap_dimension)

        """
        self.in_format_ase = "espresso-out"
        printout("Calculating SNAP descriptors from", qe_out_file, "at",
                 qe_out_directory, min_verbosity=0)
        # We get the atomic information by using ASE.
        infile = os.path.join(qe_out_directory, qe_out_file)
        atoms = ase.io.read(infile, format=self.in_format_ase)

        # Enforcing / Checking PBC on the read atoms.
        atoms = self.enforce_pbc(atoms)

        # Get the grid dimensions.
        qe_outfile = open(infile, "r")
        lines = qe_outfile.readlines()
        nx = 0
        ny = 0
        nz = 0

        for line in lines:
            if "FFT dimensions" in line:
                tmp = line.split("(")[1].split(")")[0]
                nx = int(tmp.split(",")[0])
                ny = int(tmp.split(",")[1])
                nz = int(tmp.split(",")[2])
                break

        return self.__calculate_snap(atoms,
                                     qe_out_directory, [nx, ny, nz])

    def calculate_from_atoms(self, atoms, grid_dimensions,
                             working_directory="."):
        """
        Calculate the SNAP descriptors based on the atomic configurations.

        Parameters
        ----------
        atoms : ase.Atoms
            Atoms object holding the atomic configuration.l

        grid_dimensions : list
            Grid dimensions to be used, in the format [x,y,z].

        working_directory : string
            A directory in which to perform the LAMMPS calculation.

        Returns
        -------
        descriptors : numpy.array
            Numpy array containing the descriptors with the dimension
            (x,y,z,descriptor_dimension)
        """
        # Enforcing / Checking PBC on the input atoms.
        atoms = self.enforce_pbc(atoms)
        return self.__calculate_snap(atoms, working_directory, grid_dimensions)

    def gather_descriptors(self, snap_descriptors_np, use_pickled_comm=False):
        """
        Gathers all SNAP descriptors on rank 0 and sorts them.

        This is useful for e.g. parallel preprocessing.
        This function removes the extra 3 components that come from parallel
        processing.
        I.e. if we have 91 SNAP descriptors, LAMMPS directly outputs us
        97 (in parallel mode), and this function returns, as to retain the
        3 x,y,z ones we by default include.

        Parameters
        ----------
        snap_descriptors_np : numpy.array
            Numpy array with the SNAP descriptors of this ranks local grid.

        use_pickled_comm : bool
            If True, the pickled communication route from mpi4py is used.
            If False, a Recv/Sendv combination is used. I am not entirely
            sure what is faster. Technically Recv/Sendv should be faster,
            but I doubt my implementation is all that optimal. For the pickled
            route we can use gather(), which should be fairly quick.
            However, for large grids, one CANNOT use the pickled route;
            too large python objects will break it. Therefore, I am setting
            the Recv/Sendv route as default.
        """
        # Barrier to make sure all ranks have descriptors..
        comm = get_comm()
        barrier()

        # Gather the SNAP descriptors into a list.
        if use_pickled_comm:
            all_snap_descriptors_list = comm.gather(snap_descriptors_np, root=0)
        else:
            sendcounts = np.array(comm.gather(np.shape(snap_descriptors_np)[0],
                                              root=0))
            raw_feature_length = self.fingerprint_length+3

            if get_rank() == 0:
                # print("sendcounts: {}, total: {}".format(sendcounts,
                #                                          sum(sendcounts)))

                # Preparing the list of buffers.
                all_snap_descriptors_list = []
                for i in range(0, get_size()):
                    all_snap_descriptors_list.append(np.empty(sendcounts[i] *
                                                              raw_feature_length,
                                                              dtype=np.float64))

                # No MPI necessary for first rank. For all the others,
                # collect the buffers.
                all_snap_descriptors_list[0] = snap_descriptors_np
                for i in range(1, get_size()):
                    comm.Recv(all_snap_descriptors_list[i], source=i,
                              tag=100+i)
                    all_snap_descriptors_list[i] = \
                        np.reshape(all_snap_descriptors_list[i],
                                   (sendcounts[i], raw_feature_length))
            else:
                comm.Send(snap_descriptors_np, dest=0, tag=get_rank()+100)
            barrier()

        # if get_rank() == 0:
        #     printout(np.shape(all_snap_descriptors_list[0]))
        #     printout(np.shape(all_snap_descriptors_list[1]))
        #     printout(np.shape(all_snap_descriptors_list[2]))
        #     printout(np.shape(all_snap_descriptors_list[3]))

        # Dummy for the other ranks.
        # (For now, might later simply broadcast to other ranks).
        snap_descriptors_full = np.zeros([1, 1, 1, 1])

        # Reorder the list.
        if get_rank() == 0:
            # Prepare the SNAP descriptor array.
            nx = self.grid_dimensions[0]
            ny = self.grid_dimensions[1]
            nz = self.grid_dimensions[2]
            snap_descriptors_full = np.zeros(
                [nx, ny, nz, self.fingerprint_length])
            # Fill the full SNAP descriptors array.
            for idx, local_snap_grid in enumerate(all_snap_descriptors_list):
                # We glue the individual cells back together, and transpose.
                first_x = int(local_snap_grid[0][0])
                first_y = int(local_snap_grid[0][1])
                first_z = int(local_snap_grid[0][2])
                last_x = int(local_snap_grid[-1][0])+1
                last_y = int(local_snap_grid[-1][1])+1
                last_z = int(local_snap_grid[-1][2])+1
                snap_descriptors_full[first_x:last_x,
                                      first_y:last_y,
                                      first_z:last_z] = \
                    np.reshape(local_snap_grid[:,3:],[last_z-first_z,
                                                      last_y-first_y,
                                                      last_x-first_x,
                                                      self.fingerprint_length]).transpose([2, 1, 0, 3])

                # Leaving this in here for debugging purposes.
                # This is the slow way to reshape the descriptors.
                # for entry in local_snap_grid:
                #     x = int(entry[0])
                #     y = int(entry[1])
                #     z = int(entry[2])
                #     snap_descriptors_full[x, y, z] = entry[3:]
        if self.parameters.descriptors_contain_xyz:
            return snap_descriptors_full
        else:
            return snap_descriptors_full[:, :, :, 3:]

    def __calculate_snap(self, atoms, outdir, grid_dimensions):
        """Perform actual SNAP calculation."""
        from lammps import lammps
        lammps_format = "lammps-data"
        ase_out_path = os.path.join(outdir, "lammps_input.tmp")
        ase.io.write(ase_out_path, atoms, format=lammps_format)

        # We also need to know how big the grid is.
        # Iterating directly through the file is slow, but the
        # grid information is at the top (around line 200).
        nx = None
        ny = None
        nz = None
        if len(self.dbg_grid_dimensions) == 3:
            nx = self.dbg_grid_dimensions[0]
            ny = self.dbg_grid_dimensions[1]
            nz = self.dbg_grid_dimensions[2]
        else:
            nx = grid_dimensions[0]
            ny = grid_dimensions[1]
            nz = grid_dimensions[2]

        # Build LAMMPS arguments from the data we read.
        lmp_cmdargs = ["-screen", "none", "-log", os.path.join(outdir,
                                                               "lammps_log.tmp")]
        lammps_dict = {"ngridx": nx,
                       "ngridy": ny,
                       "ngridz": nz,
                       "twojmax": self.parameters.twojmax,
                       "rcutfac": self.parameters.rcutfac,
                       "atom_config_fname": ase_out_path}
        if self.parameters._configuration["mpi"]:
            lammps_dict["bgridglobalflag"] = False
        lmp_cmdargs = set_cmdlinevars(lmp_cmdargs, lammps_dict)

        # Build the LAMMPS object.
        lmp = lammps(cmdargs=lmp_cmdargs)

        # An empty string means that the user wants to use the standard input.
        # What that is differs depending on serial/parallel execution.
        if self.parameters.lammps_compute_file == "":
            filepath = __file__.split("snap")[0]
            if self.parameters._configuration["mpi"]:
                self.parameters.lammps_compute_file = \
                    os.path.join(filepath, "in.bgridlocal.python")
            else:
                self.parameters.lammps_compute_file = \
                    os.path.join(filepath, "in.bgrid.python")

        # Do the LAMMPS calculation.
        lmp.file(self.parameters.lammps_compute_file)

        # Set things not accessible from LAMMPS
        # First 3 cols are x, y, z, coords
        ncols0 = 3

        # Analytical relation for fingerprint length
        ncoeff = (self.parameters.twojmax+2) * \
                 (self.parameters.twojmax+3)*(self.parameters.twojmax+4)
        ncoeff = ncoeff // 24   # integer division
        self.fingerprint_length = ncols0+ncoeff

        # Extract data from LAMMPS calculation.
        # This is different for the parallel and the serial case.
        # In the serial case we can expect to have a full SNAP array at the
        # end of this function.
        # This is not necessarily true for the parallel case.
        if self.parameters._configuration["mpi"]:
            nrows_local = extract_compute_np(lmp, "bgridlocal",
                                             lammps_constants.LMP_STYLE_LOCAL,
                                             lammps_constants.LMP_SIZE_ROWS)
            ncols_local = extract_compute_np(lmp, "bgridlocal",
                                             lammps_constants.LMP_STYLE_LOCAL,
                                             lammps_constants.LMP_SIZE_COLS)
            if ncols_local != self.fingerprint_length + 3:
                raise Exception("Inconsistent number of features.")

            snap_descriptors_np = \
                extract_compute_np(lmp, "bgridlocal",
                                   lammps_constants.LMP_STYLE_LOCAL, 2,
                                   array_shape=(nrows_local, ncols_local))

            # Copy the grid dimensions only at the end.
            self.grid_dimensions = [nx, ny, nz]

            # If I directly return the descriptors, this sometimes leads
            # to errors, because presumably the python garbage collection
            # deallocates memory too quickly. This copy is more memory
            # hungry, and we might have to tackle this later on, but
            # for now it works.
            return snap_descriptors_np.copy(), nrows_local

        else:
            # Extract data from LAMMPS calculation.
            snap_descriptors_np = \
                extract_compute_np(lmp, "bgrid", 0, 2,
                                   (nz, ny, nx, self.fingerprint_length))
            # switch from x-fastest to z-fastest order (swaps 0th and 2nd
            # dimension)
            snap_descriptors_np = snap_descriptors_np.transpose([2, 1, 0, 3])
            # Copy the grid dimensions only at the end.
            self.grid_dimensions = [nx, ny, nz]
            # If I directly return the descriptors, this sometimes leads
            # to errors, because presumably the python garbage collection
            # deallocates memory too quickly. This copy is more memory
            # hungry, and we might have to tackle this later on, but
            # for now it works.
            # I thought the transpose would take care of that, but apparently
            # it does not necessarily do that - so we have do go down
            # that route.
            if self.parameters.descriptors_contain_xyz:
                return snap_descriptors_np.copy(), nx*ny*nz
            else:
                return snap_descriptors_np[:, :, :, 3:].copy(), nx*ny*nz<|MERGE_RESOLUTION|>--- conflicted
+++ resolved
@@ -21,14 +21,9 @@
     pass
 
 from mala.descriptors.lammps_utils import *
-<<<<<<< HEAD
 from mala.descriptors.descriptor import Descriptor
-from mala.common.parallelizer import get_comm, printout, get_rank, get_size
-=======
-from mala.descriptors.descriptor_base import DescriptorBase
 from mala.common.parallelizer import get_comm, printout, get_rank, get_size, \
     barrier
->>>>>>> 26ad2a61
 
 
 class SNAP(Descriptor):
